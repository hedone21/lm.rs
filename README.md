<div align="center">

<picture>
    <img alt="lmrs logo" src="repo_cover.svg">
</picture>

lm.rs: run inference on Language Models locally on the CPU with Rust

<h3>

[WebUI](https://github.com/samuel-vitorino/lm.rs-webui) | [Hugging Face](https://huggingface.co/collections/samuel-vitorino/lmrs-66c7da8a50ce52b61bee70b7) | [Video Demo](https://www.youtube.com/watch?v=FAIN5Jxc0nE) 

</h3>

</div>

---

**🌃 Now supporting multimodality with PHI-3.5-vision model! PHI-3.5-mini text-only model also now supported.**

<<<<<<< HEAD
Inspired by Karpathy's [llama2.c](https://github.com/karpathy/llama2.c) and [llm.c](https://github.com/karpathy/llm.c) I decided to create the most minimal code (not so minimal atm) that can perform full inference on Language Models on the CPU without ML libraries. Previously only Google's Gemma 2 models were supported, but I decided to add support for the new Llama 3.2 models.
=======
Inspired by Karpathy's [llama2.c](https://github.com/karpathy/llama2.c) and [llm.c](https://github.com/karpathy/llm.c) I decided to create the most minimal code (not so minimal atm) that can perform full inference on Language Models on the CPU. Previously only Google's Gemma 2 models were supported, but I decided to add support for the new Llama 3.2 models, and more recently the option to use images with PHI-3.5. Image processing/encoding currently takes a bit, so it slows the first response, working on optimization now.
>>>>>>> e95fc638

Disclaimer: some of the code could be optimized and improved. This is just an excuse for me to write Rust for the first time. Isn't it incredible that in a few years, we could have AGI running in a few lines of poorly written Rust code?

## Prepared models

Some benchmarks and download links for the models and tokenizers. I recommend using Q8_0, Q4_0 quantization still being improved. Speed measured on a 16-core AMD Epyc.

|        Model       | Size | Speed |
| ------------------ | ------------- | ------------- |
| [Gemma 2 2B IT Q4_0](https://huggingface.co/samuel-vitorino/gemma2-2b-it-q4_0-LMRS) | 1.39G          | 20 tok/s |
| [Gemma 2 2B IT Q8_0](https://huggingface.co/samuel-vitorino/gemma2-2b-it-q8_0-LMRS) | 2.66GB  | 18 tok/s |
| [Gemma 2 9B IT Q4_0](https://huggingface.co/samuel-vitorino/gemma2-9b-it-q4_0-LMRS) | 4.91GB  | 7 tok/s  | 
| [Gemma 2 9B IT Q8_0](https://huggingface.co/samuel-vitorino/gemma2-9b-it-q8_0-LMRS) | 9.53GB | 8 tok/s  |
| [Llama 3.2 1B IT](https://huggingface.co/samuel-vitorino/Llama-3.2-1B-Instruct-LMRS) | 4.94GB  | 20 tok/s  | 
| [Llama 3.2 1B IT Q8_0](https://huggingface.co/samuel-vitorino/Llama-3.2-1B-Instruct-Q8_0-LMRS) | 1.27GB | 35 tok/s  |
| [Llama 3.2 3B IT Q4_0](https://huggingface.co/samuel-vitorino/Llama-3.2-3B-Instruct-Q4_0-LMRS) | 1.71GB  | 17 tok/s  | 
| [Llama 3.2 3B IT Q8_0](https://huggingface.co/samuel-vitorino/Llama-3.2-3B-Instruct-Q8_0-LMRS) | 3.31GB | 16 tok/s  |

## Instructions

You can download the prepared quantized model and tokenizer model files in the lmrs format from huggingface. If you'd prefer to convert the models published by Google/Meta on huggingface yourself, please refer to the following section. Otherwise, you can skip ahead to the build section.

### Model Conversion

Install additional python dependencies (assuming you already have pytorch installed) used in export.py and tokenizer.py:

```properties
pip install -r requirements.txt
```

Download the **.safetensors** and **config.json** files from the original model's page on huggingface (So we don't have to clone the pytorch repo). For multimodal models (PHI3.5 Vision), we also need the CLIP **.config** [file](https://huggingface.co/openai/clip-vit-large-patch14-336/blob/main/config.json).

Use the export.py script to convert the model bfloat16 weights into the LMRS format:

```properties
python export.py --files [ordered .safetensor files] --config [model config.json] --save-path [name and path to save] --type [model type (GEMMA/LLAMA/PHI)]
```

To export the quantized version use the **--quantize** and **--quantize-type** flags. The int8 quantized model size should be 4X smaller (from ~9.8G to ~2.5G, depending on the group size). For multimodal models include the **--vision-config** argument.

Use the tokenizer.py script to convert the tokenizer model into the LMRS tokenizer format:

```properties
python tokenizer.py --model-id [huggingface model_id] --tokenizer-type [type of the tokenizer (GEMMA/LLAMA/PHI)]
```

### Build

Compile the rust code with cargo (make sure to pass the target-cpu flag):

```properties
RUSTFLAGS="-C target-cpu=native" cargo build --release --bin chat
```

To enable multimodality, include the multimodal feature by passing the **--features multimodal** argument.

And you are good to go:

```properties
./target/release/chat --model [model weights file]
```

Other arguments include tokenizer, temperature, top-p, show-metrics etc. To check available arguments run with --help. For multimodal models use the **--image** argument with the image path.

---

To run the backend for the [WebUI](https://github.com/samuel-vitorino/lm.rs-webui), first compile:

```properties
RUSTFLAGS="-C target-cpu=native" cargo build --release --features backend --bin backend
```

Then run:

```properties
./target/release/backend --model [model weights file]
```

You can change the ip and port with --ip and --port. Other flags such as temperature, etc. are also available. You can now connect via the web interface.

## TODOs

Some things to do in the future:

- [X] Add other sampling methods.
- [X] Test the 9B and 27B models (tested the 9B, 27B would be too slow).
- [X] Parallelize the multi head attention loop.
- [X] Add performance metrics.
- [ ] Ability to give a system prompt
- [X] Quantization support (int8, int4).

## License

MIT




<|MERGE_RESOLUTION|>--- conflicted
+++ resolved
@@ -18,11 +18,7 @@
 
 **🌃 Now supporting multimodality with PHI-3.5-vision model! PHI-3.5-mini text-only model also now supported.**
 
-<<<<<<< HEAD
-Inspired by Karpathy's [llama2.c](https://github.com/karpathy/llama2.c) and [llm.c](https://github.com/karpathy/llm.c) I decided to create the most minimal code (not so minimal atm) that can perform full inference on Language Models on the CPU without ML libraries. Previously only Google's Gemma 2 models were supported, but I decided to add support for the new Llama 3.2 models.
-=======
-Inspired by Karpathy's [llama2.c](https://github.com/karpathy/llama2.c) and [llm.c](https://github.com/karpathy/llm.c) I decided to create the most minimal code (not so minimal atm) that can perform full inference on Language Models on the CPU. Previously only Google's Gemma 2 models were supported, but I decided to add support for the new Llama 3.2 models, and more recently the option to use images with PHI-3.5. Image processing/encoding currently takes a bit, so it slows the first response, working on optimization now.
->>>>>>> e95fc638
+Inspired by Karpathy's [llama2.c](https://github.com/karpathy/llama2.c) and [llm.c](https://github.com/karpathy/llm.c) I decided to create the most minimal code (not so minimal atm) that can perform full inference on Language Models on the CPU without ML libraries. Previously only Google's Gemma 2 models were supported, but I decided to add support for the new Llama 3.2 models, and more recently the option to use images with PHI-3.5. Image processing/encoding currently takes a bit, so it slows the first response, working on optimization now.
 
 Disclaimer: some of the code could be optimized and improved. This is just an excuse for me to write Rust for the first time. Isn't it incredible that in a few years, we could have AGI running in a few lines of poorly written Rust code?
 
